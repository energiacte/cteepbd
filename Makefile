--- conflicted
+++ resolved
@@ -103,14 +103,9 @@
 	$(info [INFO]: Generando archivo .zip de distribución)
 	cp LICENSE dist/LICENSE
 	cp README.md dist/README.md
-<<<<<<< HEAD
-	-cd dist && [ -f $(OUTBUNDLE) ] && mv $(OUTBUNDLE) $(OUTBUNDLEBAK)
-	cd dist && zip -r $(OUTBUNDLE) ./*
-=======
 	cp CHANGELOG.md dist/CHANGELOG.md
 	-cd dist && [ -e $(OUTBUNDLE) ] && mv $(OUTBUNDLE) $(OUTBUNDLEBAK)
 	cd dist && zip -r $(OUTBUNDLE) ./*
 
 genjson:
 	cargo run -- -c $(TESTCARRIERS) -l PENINSULA --json "prueba.json"
->>>>>>> 8c21632e
